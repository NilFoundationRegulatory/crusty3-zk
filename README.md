# bellperson [![Crates.io](https://img.shields.io/crates/v/bellperson.svg)](https://crates.io/crates/bellperson)

<<<<<<< HEAD
> This is a fork of the great [bellman](https://github.com/zkcrypto/bellman) library.
=======
`bellman` is a crate for building zk-SNARK circuits. It provides circuit traits
and primitive structures, as well as basic gadget implementations such as
booleans and number abstractions.

## Roadmap

`bellman` is being refactored into a generic proving library. Currently it is
pairing-specific, and different types of proving systems need to be implemented
as sub-modules. After the refactor, `bellman` will be generic using the `ff` and
`group` crates, while specific proving systems will be separate crates that pull
in the dependencies they require.
>>>>>>> 346d5405

## License

Licensed under either of

 * Apache License, Version 2.0, ([LICENSE-APACHE](LICENSE-APACHE) or
   http://www.apache.org/licenses/LICENSE-2.0)
 * MIT license ([LICENSE-MIT](LICENSE-MIT) or http://opensource.org/licenses/MIT)

at your option.

### Contribution

Unless you explicitly state otherwise, any contribution intentionally
submitted for inclusion in the work by you, as defined in the Apache-2.0
license, shall be dual licensed as above, without any additional terms or
conditions.<|MERGE_RESOLUTION|>--- conflicted
+++ resolved
@@ -1,20 +1,10 @@
 # bellperson [![Crates.io](https://img.shields.io/crates/v/bellperson.svg)](https://crates.io/crates/bellperson)
 
-<<<<<<< HEAD
 > This is a fork of the great [bellman](https://github.com/zkcrypto/bellman) library.
-=======
+
 `bellman` is a crate for building zk-SNARK circuits. It provides circuit traits
 and primitive structures, as well as basic gadget implementations such as
 booleans and number abstractions.
-
-## Roadmap
-
-`bellman` is being refactored into a generic proving library. Currently it is
-pairing-specific, and different types of proving systems need to be implemented
-as sub-modules. After the refactor, `bellman` will be generic using the `ff` and
-`group` crates, while specific proving systems will be separate crates that pull
-in the dependencies they require.
->>>>>>> 346d5405
 
 ## License
 
